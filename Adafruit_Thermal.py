--- conflicted
+++ resolved
@@ -38,7 +38,6 @@
 import sys
 import math
 
-<<<<<<< HEAD
 
 class Adafruit_Thermal(Serial):
     resumeTime = 0.0
@@ -60,7 +59,7 @@
         # NEW BEHAVIOR: if no parameters given, output is written
         # to stdout, to be piped through 'lp -o raw' (old behavior
         # was to use default port & baud rate).
-        baudrate = 19200
+        baudrate = 9600
         if len(args) == 0:
             self.writeToStdout = True
         if len(args) == 1:
@@ -627,9 +626,13 @@
         else:
             self.writeBytes(29, 114, 0)
         # Bit 2 of response seems to be paper status
-        stat = ord(self.read(1)) & 0b00000100
-        # If set, we have paper; if clear, no paper
-        return stat == 0
+        result = self.read(1)
+		if len(result) > 0:
+		    stat = ord(result) & 0b00000100
+			# If set, we have paper; if clear, no paper
+			return stat == 0
+		else:
+			return False
 
     def setLineHeight(self, val=32):
         if val < 24: val = 24
@@ -660,7 +663,7 @@
     CHARSET_CHINA = 15
 
     # Alters some chars in ASCII 0x23-0x7E range; see datasheet
-    def setCharset(self, val=0):
+    def setCharset(self, val=3):
         if val > 15: val = 15
         self.writeBytes(27, 82, val)
 
@@ -735,711 +738,9 @@
         for arg in args:
             self.write((str(arg)).encode('cp437', 'ignore'))
         self.write('\n'.encode('cp437', 'ignore'))
-=======
-
-class Adafruit_Thermal(Serial):
-
-	resumeTime      =   0.0
-	byteTime        =   0.0
-	dotPrintTime    =   0.0
-	dotFeedTime     =   0.0
-	prevByte        =  '\n'
-	column          =     0
-	maxColumn       =    32
-	charHeight      =    24
-	lineSpacing     =     8
-	barcodeHeight   =    50
-	printMode       =     0
-	defaultHeatTime =   120
-	firmwareVersion =   268
-	lineLength      =    32
-	writeToStdout   = False
-
-	def __init__(self, *args, **kwargs):
-		# NEW BEHAVIOR: if no parameters given, output is written
-		# to stdout, to be piped through 'lp -o raw' (old behavior
-		# was to use default port & baud rate).
-		baudrate = 9600
-		if len(args) == 0:
-			self.writeToStdout = True
-		if len(args) == 1:
-			# If only port is passed, use default baud rate.
-			args = [ args[0], baudrate ]
-		elif len(args) == 2:
-			# If both passed, use those values.
-			baudrate = args[1]
-
-		# Firmware is assumed version 2.68.  Can override this
-		# with the 'firmware=X' argument, where X is the major
-		# version number * 100 + the minor version number (e.g.
-		# pass "firmware=264" for version 2.64.
-		self.firmwareVersion = kwargs.get('firmware', 268)
-
-		if self.writeToStdout is False:
-			# Calculate time to issue one byte to the printer.
-			# 11 bits (not 8) to accommodate idle, start and
-			# stop bits.  Idle time might be unnecessary, but
-			# erring on side of caution here.
-			self.byteTime = 11.0 / float(baudrate)
-
-			Serial.__init__(self, *args, **kwargs)
-
-			# Remainder of this method was previously in begin()
-
-			# The printer can't start receiving data immediately
-			# upon power up -- it needs a moment to cold boot
-			# and initialize.  Allow at least 1/2 sec of uptime
-			# before printer can receive data.
-			self.timeoutSet(0.5)
-
-			self.wake()
-			self.reset()
-
-			# Description of print settings from p. 23 of manual:
-			# ESC 7 n1 n2 n3 Setting Control Parameter Command
-			# Decimal: 27 55 n1 n2 n3
-			# max heating dots, heating time, heating interval
-			# n1 = 0-255 Max heat dots, Unit (8dots), Default: 7 (64 dots)
-			# n2 = 3-255 Heating time, Unit (10us), Default: 80 (800us)
-			# n3 = 0-255 Heating interval, Unit (10us), Default: 2 (20us)
-			# The more max heating dots, the more peak current
-			# will cost when printing, the faster printing speed.
-			# The max heating dots is 8*(n1+1).  The more heating
-			# time, the more density, but the slower printing
-			# speed.  If heating time is too short, blank page
-			# may occur.  The more heating interval, the more
-			# clear, but the slower printing speed.
-
-			heatTime = kwargs.get('heattime', self.defaultHeatTime)
-			self.writeBytes(
-			  27,       # Esc
-			  55,       # 7 (print settings)
-			  11,       # Heat dots
-			  heatTime, # Lib default
-			  40)       # Heat interval
-
-			# Description of print density from p. 23 of manual:
-			# DC2 # n Set printing density
-			# Decimal: 18 35 n
-			# D4..D0 of n is used to set the printing density.
-			# Density is 50% + 5% * n(D4-D0) printing density.
-			# D7..D5 of n is used to set the printing break time.
-			# Break time is n(D7-D5)*250us.
-			# (Unsure of default values -- not documented)
-
-			printDensity   = 10 # 100%
-			printBreakTime =  2 # 500 uS
-
-			self.writeBytes(
-			  18, # DC2
-			  35, # Print density
-			  (printBreakTime << 5) | printDensity)
-			self.dotPrintTime = 0.03
-			self.dotFeedTime  = 0.0021
-		else:
-			self.reset() # Inits some vars
-
-	# Because there's no flow control between the printer and computer,
-	# special care must be taken to avoid overrunning the printer's
-	# buffer.  Serial output is throttled based on serial speed as well
-	# as an estimate of the device's print and feed rates (relatively
-	# slow, being bound to moving parts and physical reality).  After
-	# an operation is issued to the printer (e.g. bitmap print), a
-	# timeout is set before which any other printer operations will be
-	# suspended.  This is generally more efficient than using a delay
-	# in that it allows the calling code to continue with other duties
-	# (e.g. receiving or decoding an image) while the printer
-	# physically completes the task.
-
-	# Sets estimated completion time for a just-issued task.
-	def timeoutSet(self, x):
-		self.resumeTime = time.time() + x
-
-	# Waits (if necessary) for the prior task to complete.
-	def timeoutWait(self):
-		if self.writeToStdout is False:
-			while (time.time() - self.resumeTime) < 0: pass
-
-	# Printer performance may vary based on the power supply voltage,
-	# thickness of paper, phase of the moon and other seemingly random
-	# variables.  This method sets the times (in microseconds) for the
-	# paper to advance one vertical 'dot' when printing and feeding.
-	# For example, in the default initialized state, normal-sized text
-	# is 24 dots tall and the line spacing is 32 dots, so the time for
-	# one line to be issued is approximately 24 * print time + 8 * feed
-	# time.  The default print and feed times are based on a random
-	# test unit, but as stated above your reality may be influenced by
-	# many factors.  This lets you tweak the timing to avoid excessive
-	# delays and/or overrunning the printer buffer.
-	def setTimes(self, p, f):
-		# Units are in microseconds for
-		# compatibility with Arduino library
-		self.dotPrintTime = p / 1000000.0
-		self.dotFeedTime  = f / 1000000.0
-
-	# 'Raw' byte-writing method
-	def writeBytes(self, *args):
-		if self.writeToStdout:
-			for arg in args:
-				sys.stdout.write(bytes([arg]))
-		else:
-			for arg in args:
-				self.timeoutWait()
-				self.timeoutSet(len(args) * self.byteTime)
-				super(Adafruit_Thermal, self).write(bytes([arg]))
-
-	# Override write() method to keep track of paper feed.
-	def write(self, *data):
-		for i in range(len(data)):
-			c = data[i]
-			if self.writeToStdout:
-				sys.stdout.write(c)
-				continue
-			if c != 0x13:
-				self.timeoutWait()
-				super(Adafruit_Thermal, self).write(c)
-				d = self.byteTime
-				if ((c == '\n') or
-				    (self.column == self.maxColumn)):
-					# Newline or wrap
-					if self.prevByte == '\n':
-						# Feed line (blank)
-						d += ((self.charHeight +
-						       self.lineSpacing) *
-						      self.dotFeedTime)
-					else:
-						# Text line
-						d += ((self.charHeight *
-						       self.dotPrintTime) +
-						      (self.lineSpacing *
-						       self.dotFeedTime))
-						self.column = 0
-						# Treat wrap as newline
-						# on next pass
-						c = '\n'
-				else:
-					self.column += 1
-				self.timeoutSet(d)
-				self.prevByte = c
-
-	# The bulk of this method was moved into __init__,
-	# but this is left here for compatibility with older
-	# code that might get ported directly from Arduino.
-	def begin(self, heatTime=defaultHeatTime):
-		self.writeBytes(
-		  27,       # Esc
-		  55,       # 7 (print settings)
-		  11,       # Heat dots
-		  heatTime,
-		  40)       # Heat interval
-
-	def reset(self):
-		self.writeBytes(27, 64) # Esc @ = init command
-		self.prevByte      = '\n' # Treat as if prior line is blank
-		self.column        =  0
-		self.maxColumn     = 32
-		self.charHeight    = 24
-		self.lineSpacing   =  6
-		self.barcodeHeight = 50
-		if self.firmwareVersion >= 264:
-			# Configure tab stops on recent printers
-			self.writeBytes(27, 68)         # Set tab stops
-			self.writeBytes( 4,  8, 12, 16) # every 4 columns,
-			self.writeBytes(20, 24, 28,  0) # 0 is end-of-list.
-
-	# Reset text formatting parameters.
-	def setDefault(self):
-		self.online()
-		self.justify('L')
-		self.inverseOff()
-		self.doubleHeightOff()
-		self.setLineHeight(30)
-		self.boldOff()
-		self.underlineOff()
-		self.setBarcodeHeight(50)
-		self.setSize('s')
-		self.setCharset()
-		self.setCodePage()
-
-	def test(self):
-		self.write("Hello world!".encode('cp437', 'ignore'))
-		self.feed(2)
-
-	def testPage(self):
-		self.writeBytes(18, 84)
-		self.timeoutSet(
-		  self.dotPrintTime * 24 * 26 +
-		  self.dotFeedTime * (6 * 26 + 30))
-
-	def setBarcodeHeight(self, val=50):
-		if val < 1: val = 1
-		self.barcodeHeight = val
-		self.writeBytes(29, 104, val)
-
-	UPC_A   =  0
-	UPC_E   =  1
-	EAN13   =  2
-	EAN8    =  3
-	CODE39  =  4
-	I25     =  5
-	CODEBAR =  6
-	CODE93  =  7
-	CODE128 =  8
-	CODE11  =  9
-	MSI     = 10
-	ITF     = 11
-	CODABAR = 12
-
-	def printBarcode(self, text, type):
-
-		newDict = { # UPC codes & values for firmwareVersion >= 264
-			self.UPC_A   : 65,
-			self.UPC_E   : 66,
-			self.EAN13   : 67,
-			self.EAN8    : 68,
-			self.CODE39  : 69,
-			self.ITF     : 70,
-			self.CODABAR : 71,
-			self.CODE93  : 72,
-			self.CODE128 : 73,
-			self.I25     : -1, # NOT IN NEW FIRMWARE
-			self.CODEBAR : -1,
-			self.CODE11  : -1,
-			self.MSI     : -1
-		}
-		oldDict = { # UPC codes & values for firmwareVersion < 264
-			self.UPC_A   :  0,
-			self.UPC_E   :  1,
-			self.EAN13   :  2,
-			self.EAN8    :  3,
-			self.CODE39  :  4,
-			self.I25     :  5,
-			self.CODEBAR :  6,
-			self.CODE93  :  7,
-			self.CODE128 :  8,
-			self.CODE11  :  9,
-			self.MSI     : 10,
-			self.ITF     : -1, # NOT IN OLD FIRMWARE
-			self.CODABAR : -1
-		}
-
-		if self.firmwareVersion >= 264:
-			n = newDict[type]
-		else:
-			n = oldDict[type]
-		if n == -1: return
-		self.feed(1) # Recent firmware requires this?
-		self.writeBytes(
-		  29,  72, 2, # Print label below barcode
-		  29, 119, 3, # Barcode width
-		  29, 107, n) # Barcode type
-		self.timeoutWait()
-		self.timeoutSet((self.barcodeHeight + 40) * self.dotPrintTime)
-		# Print string
-		if self.firmwareVersion >= 264:
-			# Recent firmware: write length byte + string sans NUL
-			n = len(text)
-			if n > 255: n = 255
-			if self.writeToStdout:
-				sys.stdout.write((chr(n)).encode('cp437', 'ignore'))
-				for i in range(n):
-					sys.stdout.write(text[i].encode('utf-8', 'ignore'))
-			else:
-				super(Adafruit_Thermal, self).write((chr(n)).encode('utf-8', 'ignore'))
-				for i in range(n):
-					super(Adafruit_Thermal,
-					  self).write(text[i].encode('utf-8', 'ignore'))
-		else:
-			# Older firmware: write string + NUL
-			if self.writeToStdout:
-				sys.stdout.write(text.encode('utf-8', 'ignore'))
-			else:
-				super(Adafruit_Thermal, self).write(text.encode('utf-8', 'ignore'))
-		self.prevByte = '\n'
-
-	# === Character commands ===
-
-	INVERSE_MASK       = (1 << 1) # Not in 2.6.8 firmware (see inverseOn())
-	UPDOWN_MASK        = (1 << 2)
-	BOLD_MASK          = (1 << 3)
-	DOUBLE_HEIGHT_MASK = (1 << 4)
-	DOUBLE_WIDTH_MASK  = (1 << 5)
-	STRIKE_MASK        = (1 << 6)
-
-	def setPrintMode(self, mask):
-		self.printMode |= mask
-		self.writePrintMode()
-		if self.printMode & self.DOUBLE_HEIGHT_MASK:
-			self.charHeight = 48
-		else:
-			self.charHeight = 24
-		if self.printMode & self.DOUBLE_WIDTH_MASK:
-			self.maxColumn  = 16
-		else:
-			self.maxColumn  = 32
-
-	def unsetPrintMode(self, mask):
-		self.printMode &= ~mask
-		self.writePrintMode()
-		if self.printMode & self.DOUBLE_HEIGHT_MASK:
-			self.charHeight = 48
-		else:
-			self.charHeight = 24
-		if self.printMode & self.DOUBLE_WIDTH_MASK:
-			self.maxColumn  = 16
-		else:
-			self.maxColumn  = 32
-
-	def writePrintMode(self):
-		self.writeBytes(27, 33, self.printMode)
-
-	def normal(self):
-		self.printMode = 0
-		self.writePrintMode()
-
-	def inverseOn(self):
-		if self.firmwareVersion >= 268:
-			self.writeBytes(29, 66, 1)
-		else:
-			self.setPrintMode(self.INVERSE_MASK)
-
-	def inverseOff(self):
-		if self.firmwareVersion >= 268:
-			self.writeBytes(29, 66, 0)
-		else:
-			self.unsetPrintMode(self.INVERSE_MASK)
-
-	def upsideDownOn(self):
-		self.setPrintMode(self.UPDOWN_MASK)
-
-	def upsideDownOff(self):
-		self.unsetPrintMode(self.UPDOWN_MASK)
-
-	def doubleHeightOn(self):
-		self.setPrintMode(self.DOUBLE_HEIGHT_MASK)
-
-	def doubleHeightOff(self):
-		self.unsetPrintMode(self.DOUBLE_HEIGHT_MASK)
-
-	def doubleWidthOn(self):
-		self.setPrintMode(self.DOUBLE_WIDTH_MASK)
-
-	def doubleWidthOff(self):
-		self.unsetPrintMode(self.DOUBLE_WIDTH_MASK)
-
-	def strikeOn(self):
-		self.setPrintMode(self.STRIKE_MASK)
-
-	def strikeOff(self):
-		self.unsetPrintMode(self.STRIKE_MASK)
-
-	def boldOn(self):
-		self.setPrintMode(self.BOLD_MASK)
-
-	def boldOff(self):
-		self.unsetPrintMode(self.BOLD_MASK)
-
-	def justify(self, value):
-		c = value.upper()
-		if   c == 'C':
-			pos = 1
-		elif c == 'R':
-			pos = 2
-		else:
-			pos = 0
-		self.writeBytes(0x1B, 0x61, pos)
-
-	# Feeds by the specified number of lines
-	def feed(self, x=1):
-		if self.firmwareVersion >= 264:
-			self.writeBytes(27, 100, x)
-			self.timeoutSet(self.dotFeedTime * self.charHeight)
-			self.prevByte = '\n'
-			self.column   =    0
-
-		else:
-			# datasheet claims sending bytes 27, 100, <x> works,
-			# but it feeds much more than that.  So, manually:
-			while x > 0:
-				self.write('\n'.encode('cp437', 'ignore'))
-				x -= 1
-
-	# Feeds by the specified number of individual pixel rows
-	def feedRows(self, rows):
-		self.writeBytes(27, 74, rows)
-		self.timeoutSet(rows * dotFeedTime)
-		self.prevByte = '\n'
-		self.column = 0
-
-	def flush(self):
-		self.writeBytes(12) # ASCII FF
-
-	def setSize(self, value):
-		c = value.upper()
-		if c == 'L':   # Large: double width and height
-			size            = 0x11
-			self.charHeight = 48
-			self.maxColumn  = 16
-		elif c == 'M': # Medium: double height
-			size            = 0x01
-			self.charHeight = 48
-			self.maxColumn  = 32
-		else:          # Small: standard width and height
-			size            = 0x00
-			self.charHeight = 24
-			self.maxColumn  = 32
-
-		self.writeBytes(29, 33, size)
-		prevByte = '\n' # Setting the size adds a linefeed
-
-	# Underlines of different weights can be produced:
-	# 0 - no underline
-	# 1 - normal underline
-	# 2 - thick underline
-	def underlineOn(self, weight=1):
-		if weight > 2: weight = 2
-		self.writeBytes(27, 45, weight)
-
-	def underlineOff(self):
-		self.writeBytes(27, 45, 0)
-
-	def printBitmap(self, w, h, bitmap, LaaT=False):
-		rowBytes = math.floor((w + 7) / 8)  # Round up to next byte boundary
-		if rowBytes >= 48:
-			rowBytesClipped = 48  # 384 pixels max width
-		else:
-			rowBytesClipped = rowBytes
-
-		# if LaaT (line-at-a-time) is True, print bitmaps
-		# scanline-at-a-time (rather than in chunks).
-		# This tends to make for much cleaner printing
-		# (no feed gaps) on large images...but has the
-		# opposite effect on small images that would fit
-		# in a single 'chunk', so use carefully!
-		if LaaT: maxChunkHeight = 1
-		else:    maxChunkHeight = 255
-
-		i = 0
-		for rowStart in range(0, h, maxChunkHeight):
-			chunkHeight = h - rowStart
-			if chunkHeight > maxChunkHeight:
-				chunkHeight = maxChunkHeight
-
-			# Timeout wait happens here
-			self.writeBytes(18, 42, chunkHeight, rowBytesClipped)
-
-			for y in range(chunkHeight):
-				for x in range(rowBytesClipped):
-					if self.writeToStdout:
-						sys.stdout.write(bytes([bitmap[i]]))
-					else:
-						super(Adafruit_Thermal,
-						  self).write(bytes([bitmap[i]]))
-					i += 1
-				i += rowBytes - rowBytesClipped
-			self.timeoutSet(chunkHeight * self.dotPrintTime)
-
-		self.prevByte = '\n'
-
-	# Print Image.  Requires Python Imaging Library.  This is
-	# specific to the Python port and not present in the Arduino
-	# library.  Image will be cropped to 384 pixels width if
-	# necessary, and converted to 1-bit w/diffusion dithering.
-	# For any other behavior (scale, B&W threshold, etc.), use
-	# the Imaging Library to perform such operations before
-	# passing the result to this function.
-	def printImage(self, image_file, LaaT=False):
-		from PIL import Image
-		image = Image.open(image_file)
-		if image.mode != '1':
-			image = image.convert('1')
-
-		width  = image.size[0]
-		height = image.size[1]
-		if width > 384:
-			width = 384
-		rowBytes = math.floor((width + 7) / 8)
-		bitmap   = bytearray(rowBytes * height)
-		pixels   = image.load()
-
-		for y in range(height):
-			n = y * rowBytes
-			x = 0
-			for b in range(rowBytes):
-				sum = 0
-				bit = 128
-				while bit > 0:
-					if x >= width: break
-					if pixels[x, y] == 0:
-						sum |= bit
-					x    += 1
-					bit >>= 1
-				bitmap[n + b] = sum
-
-		self.printBitmap(width, height, bitmap, LaaT)
-
-	# Take the printer offline. Print commands sent after this
-	# will be ignored until 'online' is called.
-	def offline(self):
-		self.writeBytes(27, 61, 0)
-
-	# Take the printer online. Subsequent print commands will be obeyed.
-	def online(self):
-		self.writeBytes(27, 61, 1)
-
-	# Put the printer into a low-energy state immediately.
-	def sleep(self):
-		self.sleepAfter(1) # Can't be 0, that means "don't sleep"
-
-	# Put the printer into a low-energy state after
-	# the given number of seconds.
-	def sleepAfter(self, seconds):
-		if self.firmwareVersion >= 264:
-			self.writeBytes(27, 56, seconds & 0xFF, seconds >> 8)
-		else:
-			self.writeBytes(27, 56, seconds)
-
-	def wake(self):
-		self.timeoutSet(0)
-		self.writeBytes(255)
-		if self.firmwareVersion >= 264:
-			time.sleep(0.05)            # 50 ms
-			self.writeBytes(27, 118, 0) # Sleep off (important!)
-		else:
-			for i in range(10):
-				self.writeBytes(27)
-				self.timeoutSet(0.1)
-
-	# Empty method, included for compatibility
-	# with existing code ported from Arduino.
-	def listen(self):
-		pass
-
-	# Check the status of the paper using the printers self reporting
-	# ability. Doesn't match the datasheet...
-	# Returns True for paper, False for no paper.
-	def hasPaper(self):
-		if self.firmwareVersion >= 264:
-			self.writeBytes(27, 118, 0)
-		else:
-			self.writeBytes(29, 114, 0)
-		# Bit 2 of response seems to be paper status
-		result = self.read(1)
-		if len(result) > 0:
-			stat = ord(result) & 0b00000100
-			# If set, we have paper; if clear, no paper
-			return stat == 0
-		else:
-			return False
-
-	def setLineHeight(self, val=32):
-		if val < 24: val = 24
-		self.lineSpacing = val - 24
-
-		# The printer doesn't take into account the current text
-		# height when setting line height, making this more akin
-		# to inter-line spacing.  Default line spacing is 32
-		# (char height of 24, line spacing of 8).
-		self.writeBytes(27, 51, val)
-
-	CHARSET_USA          =  0
-	CHARSET_FRANCE       =  1
-	CHARSET_GERMANY      =  2
-	CHARSET_UK           =  3
-	CHARSET_DENMARK1     =  4
-	CHARSET_SWEDEN       =  5
-	CHARSET_ITALY        =  6
-	CHARSET_SPAIN1       =  7
-	CHARSET_JAPAN        =  8
-	CHARSET_NORWAY       =  9
-	CHARSET_DENMARK2     = 10
-	CHARSET_SPAIN2       = 11
-	CHARSET_LATINAMERICA = 12
-	CHARSET_KOREA        = 13
-	CHARSET_SLOVENIA     = 14
-	CHARSET_CROATIA      = 14
-	CHARSET_CHINA        = 15
-
-	# Alters some chars in ASCII 0x23-0x7E range; see datasheet
-	def setCharset(self, val=3):
-		if val > 15: val = 15
-		self.writeBytes(27, 82, val)
-
-	CODEPAGE_CP437       =  0 # USA, Standard Europe
-	CODEPAGE_KATAKANA    =  1
-	CODEPAGE_CP850       =  2 # Multilingual
-	CODEPAGE_CP860       =  3 # Portuguese
-	CODEPAGE_CP863       =  4 # Canadian-French
-	CODEPAGE_CP865       =  5 # Nordic
-	CODEPAGE_WCP1251     =  6 # Cyrillic
-	CODEPAGE_CP866       =  7 # Cyrillic #2
-	CODEPAGE_MIK         =  8 # Cyrillic/Bulgarian
-	CODEPAGE_CP755       =  9 # East Europe, Latvian 2
-	CODEPAGE_IRAN        = 10
-	CODEPAGE_CP862       = 15 # Hebrew
-	CODEPAGE_WCP1252     = 16 # Latin 1
-	CODEPAGE_WCP1253     = 17 # Greek
-	CODEPAGE_CP852       = 18 # Latin 2
-	CODEPAGE_CP858       = 19 # Multilingual Latin 1 + Euro
-	CODEPAGE_IRAN2       = 20
-	CODEPAGE_LATVIAN     = 21
-	CODEPAGE_CP864       = 22 # Arabic
-	CODEPAGE_ISO_8859_1  = 23 # West Europe
-	CODEPAGE_CP737       = 24 # Greek
-	CODEPAGE_WCP1257     = 25 # Baltic
-	CODEPAGE_THAI        = 26
-	CODEPAGE_CP720       = 27 # Arabic
-	CODEPAGE_CP855       = 28
-	CODEPAGE_CP857       = 29 # Turkish
-	CODEPAGE_WCP1250     = 30 # Central Europe
-	CODEPAGE_CP775       = 31
-	CODEPAGE_WCP1254     = 32 # Turkish
-	CODEPAGE_WCP1255     = 33 # Hebrew
-	CODEPAGE_WCP1256     = 34 # Arabic
-	CODEPAGE_WCP1258     = 35 # Vietnam
-	CODEPAGE_ISO_8859_2  = 36 # Latin 2
-	CODEPAGE_ISO_8859_3  = 37 # Latin 3
-	CODEPAGE_ISO_8859_4  = 38 # Baltic
-	CODEPAGE_ISO_8859_5  = 39 # Cyrillic
-	CODEPAGE_ISO_8859_6  = 40 # Arabic
-	CODEPAGE_ISO_8859_7  = 41 # Greek
-	CODEPAGE_ISO_8859_8  = 42 # Hebrew
-	CODEPAGE_ISO_8859_9  = 43 # Turkish
-	CODEPAGE_ISO_8859_15 = 44 # Latin 3
-	CODEPAGE_THAI2       = 45
-	CODEPAGE_CP856       = 46
-	CODEPAGE_CP874       = 47
-
-	# Selects alt symbols for 'upper' ASCII values 0x80-0xFF
-	def setCodePage(self, val=0):
-		if val > 47: val = 47
-		self.writeBytes(27, 116, val)
-
-	# Copied from Arduino lib for parity; may not work on all printers
-	def tab(self):
-		self.writeBytes(9)
-		self.column = (self.column + 4) & 0xFC
-
-	# Copied from Arduino lib for parity; may not work on all printers
-	def setCharSpacing(self, spacing):
-		self.writeBytes(27, 32, spacing)
-
-	# Overloading print() in Python pre-3.0 is dirty pool,
-	# but these are here to provide more direct compatibility
-	# with existing code written for the Arduino library.
-	def print(self, *args, **kwargs):
-		for arg in args:
-			self.write((str(arg)).encode('cp437', 'ignore'))
-
-	# For Arduino code compatibility again
-	def println(self, *args, **kwargs):
-		for arg in args:
-			self.write((str(arg)).encode('cp437', 'ignore'))
-		self.write('\n'.encode('cp437', 'ignore'))
-
-	def printlnWrap(self, *args, **kwargs):
+        
+    def printlnWrap(self, *args, **kwargs):
 		for arg in args:
 			text = textwrap.fill(str(arg), self.maxColumn)
 			self.write((str(text)).encode('cp437', 'ignore'))
-		self.write('\n'.encode('cp437', 'ignore'))
->>>>>>> 5586087e
+		self.write('\n'.encode('cp437', 'ignore')) 
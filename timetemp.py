--- conflicted
+++ resolved
@@ -14,7 +14,6 @@
 # http://www.adafruit.com/products/600 Printer starter pack
 
 from __future__ import print_function
-<<<<<<< HEAD
 
 import json
 import urllib.request
@@ -23,12 +22,6 @@
 
 from Adafruit_Thermal import *
 
-=======
-from Adafruit_Thermal import *
-import time, urllib.request, json
-from PIL import Image, ImageDraw
-
->>>>>>> 27002bb3
 API_KEY = "YOUR_OPEN_WEATHER_API_KEY"
 
 cityName = "YOUR_CITY_NAME"
@@ -38,7 +31,6 @@
 response = urllib.request.urlopen(url)
 data = json.loads(response.read())
 print(data)
-<<<<<<< HEAD
 
 # Extract values relating to current temperature, humidity, wind
 temperature = (int(data['main']['temp']) - 273.15) * 9 / 5 + 32
@@ -46,15 +38,6 @@
 windSpeed = int(data['wind']['speed'])
 windDir = data['wind']['deg']
 windUnits = "mph"
-=======
-# Extract values relating to current temperature, humidity, wind
-
-temperature = (int(data['main']['temp']) - 273.15) * 9/5 + 32
-humidity    = int(data['main']['humidity'] * 100);
-windSpeed   = int(data['wind']['speed'])
-windDir     = data['wind']['deg']
-windUnits   = "mph"
->>>>>>> 27002bb3
 
 # print(temperature)
 # print(humidity)
@@ -162,13 +145,8 @@
 if windSpeed > 0:
     for winDirNum in range(len(DirAngle) - 1):
         if windDir < DirAngle[winDirNum]: break
-<<<<<<< HEAD
 winDirNum += 1
 w = Humidity.size[0] + 5 + numWidth(s, HumiDigit)
-=======
-winDirNum+=1
-w  = Humidity.size[0] + 5 + numWidth(s, HumiDigit)
->>>>>>> 27002bb3
 w2 = Wind.size[0] + 5 + numWidth(s2, HumiDigit)
 if windSpeed > 0:
     w2 += 3 + Dir[winDirNum].size[0]
